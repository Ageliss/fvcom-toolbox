--- conflicted
+++ resolved
@@ -68,10 +68,10 @@
 end
 
 % Limits on the optimisation run.
-optimisation_settings = optimset('MaxFunEvals', 15000, ...
-    'MaxIter', 15000, ...
-    'TolFun', 10e-8, ...
-    'TolX', 1e-9);
+optimisation_settings = optimset('MaxFunEvals', 5000, ...
+    'MaxIter', 5000, ...
+    'TolFun', 10e-5, ...
+    'TolX', 1e-7);
 
 % Extract the relevant information from the conf struct.
 nlev = conf.nlev;
@@ -182,17 +182,10 @@
 % Author(s):
 %   Ricard Torres (Plymouth Marine Laboratory)
 
-<<<<<<< HEAD
 % if DU + DL > 1.25 * H;
 %     error('Depth %f too shallow for the chosen DU %f and DL %f values',H,DU,DL)
 %     
 % end
-=======
-if DU + DL > 1.25 * H
-    disp('Depth too shallow for the chosen DU and DL values')
-    return
-end
->>>>>>> cea37f76
 
 Z0 = zeros(nlev, 1);
 Z2 = Z0;
